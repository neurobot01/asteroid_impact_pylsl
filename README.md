--- conflicted
+++ resolved
@@ -68,8 +68,6 @@
 
 `$ conda deactivate`
 
-<<<<<<< HEAD
-=======
 As an alternative for macOS users, you may consider using a conda environment. To do this you will need [Anaconda 3](https://www.anaconda.com/) installed. From there, follow these steps:
 
 1. Open a terminal and run this command:
@@ -95,7 +93,6 @@
 	```$ conda deactivate```
 
 <h1>New Features</h1>
->>>>>>> a553b757
 
 ## Step Shuffling
 
